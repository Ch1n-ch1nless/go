// Copyright 2020 The Go Authors. All rights reserved.
// Use of this source code is governed by a BSD-style
// license that can be found in the LICENSE file.

package ssa

import (
	"cmd/compile/internal/abi"
	"cmd/compile/internal/base"
	"cmd/compile/internal/ir"
	"cmd/compile/internal/types"
	"cmd/internal/src"
	"fmt"
)

func postExpandCallsDecompose(f *Func) {
	decomposeUser(f)    // redo user decompose to cleanup after expand calls
	decomposeBuiltIn(f) // handles both regular decomposition and cleanup.
}

func expandCalls(f *Func) {
	// Convert each aggregate arg to a call into "dismantle aggregate, store/pass parts"
	// Convert each aggregate result from a call into "assemble aggregate from parts"
	// Convert each multivalue exit into "dismantle aggregate, store/return parts"
	// Convert incoming aggregate arg into assembly of parts.
	// Feed modified AST to decompose.

	sp, _ := f.spSb()

	x := &expandState{
		f:               f,
		debug:           f.pass.debug,
		regSize:         f.Config.RegSize,
		sp:              sp,
		typs:            &f.Config.Types,
		wideSelects:     make(map[*Value]*Value),
		commonArgs:      make(map[selKey]*Value),
		commonSelectors: make(map[selKey]*Value),
		memForCall:      make(map[ID]*Value),
	}

	// For 32-bit, need to deal with decomposition of 64-bit integers, which depends on endianness.
	if f.Config.BigEndian {
		x.firstOp = OpInt64Hi
		x.secondOp = OpInt64Lo
		x.firstType = x.typs.Int32
		x.secondType = x.typs.UInt32
	} else {
		x.firstOp = OpInt64Lo
		x.secondOp = OpInt64Hi
		x.firstType = x.typs.UInt32
		x.secondType = x.typs.Int32
	}

	// Defer select processing until after all calls and selects are seen.
	var selects []*Value
	var calls []*Value
	var args []*Value
	var exitBlocks []*Block

	var m0 *Value

	// Accumulate lists of calls, args, selects, and exit blocks to process,
	// note "wide" selects consumed by stores,
	// rewrite mem for each call,
	// rewrite each OpSelectNAddr.
	for _, b := range f.Blocks {
		for _, v := range b.Values {
			switch v.Op {
			case OpInitMem:
				m0 = v

			case OpClosureLECall, OpInterLECall, OpStaticLECall, OpTailLECall:
				calls = append(calls, v)

			case OpArg:
				args = append(args, v)

			case OpStore:
				if a := v.Args[1]; a.Op == OpSelectN && !CanSSA(a.Type) {
					if a.Uses > 1 {
						panic(fmt.Errorf("Saw double use of wide SelectN %s operand of Store %s",
							a.LongString(), v.LongString()))
					}
					x.wideSelects[a] = v
				}

			case OpSelectN:
				if v.Type == types.TypeMem {
					// rewrite the mem selector in place
					call := v.Args[0]
					aux := call.Aux.(*AuxCall)
					mem := x.memForCall[call.ID]
					if mem == nil {
						v.AuxInt = int64(aux.abiInfo.OutRegistersUsed())
						x.memForCall[call.ID] = v
					} else {
						panic(fmt.Errorf("Saw two memories for call %v, %v and %v", call, mem, v))
					}
				} else {
					selects = append(selects, v)
				}

			case OpSelectNAddr:
				call := v.Args[0]
				which := v.AuxInt
				aux := call.Aux.(*AuxCall)
				pt := v.Type
				off := x.offsetFrom(x.f.Entry, x.sp, aux.OffsetOfResult(which), pt)
				v.copyOf(off)
			}
		}

		// rewrite function results from an exit block
		// values returned by function need to be split out into registers.
		if isBlockMultiValueExit(b) {
			exitBlocks = append(exitBlocks, b)
		}
	}

	// Convert each aggregate arg into Make of its parts (and so on, to primitive types)
	for _, v := range args {
		var rc registerCursor
		a := x.prAssignForArg(v)
		aux := x.f.OwnAux
		regs := a.Registers
		var offset int64
		if len(regs) == 0 {
			offset = a.FrameOffset(aux.abiInfo)
		}
		auxBase := x.offsetFrom(x.f.Entry, x.sp, offset, types.NewPtr(v.Type))
		rc.init(regs, aux.abiInfo, nil, auxBase, 0)
		x.rewriteSelectOrArg(f.Entry.Pos, f.Entry, v, v, m0, v.Type, rc)
	}

	// Rewrite selects of results (which may be aggregates) into make-aggregates of register/memory-targeted selects
	for _, v := range selects {
		if v.Op == OpInvalid {
			continue
		}

		call := v.Args[0]
		aux := call.Aux.(*AuxCall)
		mem := x.memForCall[call.ID]
		if mem == nil {
			mem = call.Block.NewValue1I(call.Pos, OpSelectN, types.TypeMem, int64(aux.abiInfo.OutRegistersUsed()), call)
			x.memForCall[call.ID] = mem
		}

		i := v.AuxInt
		regs := aux.RegsOfResult(i)

		// If this select cannot fit into SSA and is stored, either disaggregate to register stores, or mem-mem move.
		if store := x.wideSelects[v]; store != nil {
			// Use the mem that comes from the store operation.
			storeAddr := store.Args[0]
			mem := store.Args[2]
			if len(regs) > 0 {
				// Cannot do a rewrite that builds up a result from pieces; instead, copy pieces to the store operation.
				var rc registerCursor
				rc.init(regs, aux.abiInfo, nil, storeAddr, 0)
				mem = x.rewriteWideSelectToStores(call.Pos, call.Block, v, mem, v.Type, rc)
				store.copyOf(mem)
			} else {
				// Move directly from AuxBase to store target; rewrite the store instruction.
				offset := aux.OffsetOfResult(i)
				auxBase := x.offsetFrom(x.f.Entry, x.sp, offset, types.NewPtr(v.Type))
				// was Store dst, v, mem
				// now Move dst, auxBase, mem
				move := store.Block.NewValue3A(store.Pos, OpMove, types.TypeMem, v.Type, storeAddr, auxBase, mem)
				move.AuxInt = v.Type.Size()
				store.copyOf(move)
			}
			continue
		}

		var auxBase *Value
		if len(regs) == 0 {
			offset := aux.OffsetOfResult(i)
			auxBase = x.offsetFrom(x.f.Entry, x.sp, offset, types.NewPtr(v.Type))
		}
		var rc registerCursor
		rc.init(regs, aux.abiInfo, nil, auxBase, 0)
		x.rewriteSelectOrArg(call.Pos, call.Block, v, v, mem, v.Type, rc)
	}

	rewriteCall := func(v *Value, newOp Op, argStart int) {
		// Break aggregate args passed to call into smaller pieces.
		x.rewriteCallArgs(v, argStart)
		v.Op = newOp
		rts := abi.RegisterTypes(v.Aux.(*AuxCall).abiInfo.OutParams())
		v.Type = types.NewResults(append(rts, types.TypeMem))
	}

	// Rewrite calls
	for _, v := range calls {
		switch v.Op {
		case OpStaticLECall:
			rewriteCall(v, OpStaticCall, 0)
		case OpTailLECall:
			rewriteCall(v, OpTailCall, 0)
		case OpClosureLECall:
			rewriteCall(v, OpClosureCall, 2)
		case OpInterLECall:
			rewriteCall(v, OpInterCall, 1)
		}
	}

	// Rewrite results from exit blocks
	for _, b := range exitBlocks {
		v := b.Controls[0]
		x.rewriteFuncResults(v, b, f.OwnAux)
		b.SetControl(v)
	}

}

func (x *expandState) rewriteFuncResults(v *Value, b *Block, aux *AuxCall) {
	// This is very similar to rewriteCallArgs
	// differences:
	// firstArg + preArgs
	// sp vs auxBase

	m0 := v.MemoryArg()
	mem := m0

	allResults := []*Value{}
	var oldArgs []*Value
	argsWithoutMem := v.Args[:len(v.Args)-1]

	for j, a := range argsWithoutMem {
		oldArgs = append(oldArgs, a)
		i := int64(j)
		auxType := aux.TypeOfResult(i)
		auxBase := b.NewValue2A(v.Pos, OpLocalAddr, types.NewPtr(auxType), aux.NameOfResult(i), x.sp, mem)
		auxOffset := int64(0)
		aRegs := aux.RegsOfResult(int64(j))
		if a.Op == OpDereference {
			a.Op = OpLoad
		}
		var rc registerCursor
		var result *[]*Value
		if len(aRegs) > 0 {
			result = &allResults
		} else {
			if a.Op == OpLoad && a.Args[0].Op == OpLocalAddr && a.Args[0].Aux == aux.NameOfResult(i) {
				continue // Self move to output parameter
			}
		}
		rc.init(aRegs, aux.abiInfo, result, auxBase, auxOffset)
		mem = x.decomposeAsNecessary(v.Pos, b, a, mem, rc)
	}
	v.resetArgs()
	v.AddArgs(allResults...)
	v.AddArg(mem)
	for _, a := range oldArgs {
		if a.Uses == 0 {
			if x.debug > 1 {
				x.Printf("...marking %v unused\n", a.LongString())
			}
			x.invalidateRecursively(a)
		}
	}
	v.Type = types.NewResults(append(abi.RegisterTypes(aux.abiInfo.OutParams()), types.TypeMem))
	return
}

func (x *expandState) rewriteCallArgs(v *Value, firstArg int) {
	if x.debug > 1 {
		x.indent(3)
		defer x.indent(-3)
		x.Printf("rewriteCallArgs(%s; %d)\n", v.LongString(), firstArg)
	}
	// Thread the stores on the memory arg
	aux := v.Aux.(*AuxCall)
	m0 := v.MemoryArg()
	mem := m0
	allResults := []*Value{}
	oldArgs := []*Value{}
	argsWithoutMem := v.Args[firstArg : len(v.Args)-1] // Also strip closure/interface Op-specific args

	sp := x.sp
	if v.Op == OpTailLECall {
		// For tail call, we unwind the frame before the call so we'll use the caller's
		// SP.
		sp = v.Block.NewValue1(src.NoXPos, OpGetCallerSP, x.typs.Uintptr, mem)
	}

	for i, a := range argsWithoutMem { // skip leading non-parameter SSA Args and trailing mem SSA Arg.
		oldArgs = append(oldArgs, a)
		auxI := int64(i)
		aRegs := aux.RegsOfArg(auxI)
		aType := aux.TypeOfArg(auxI)

		if a.Op == OpDereference {
			a.Op = OpLoad
		}
		var rc registerCursor
		var result *[]*Value
		var aOffset int64
		if len(aRegs) > 0 {
			result = &allResults
		} else {
			aOffset = aux.OffsetOfArg(auxI)
		}
		if v.Op == OpTailLECall && a.Op == OpArg && a.AuxInt == 0 {
			// It's common for a tail call passing the same arguments (e.g. method wrapper),
			// so this would be a self copy. Detect this and optimize it out.
			n := a.Aux.(*ir.Name)
			if n.Class == ir.PPARAM && n.FrameOffset()+x.f.Config.ctxt.Arch.FixedFrameSize == aOffset {
				continue
			}
		}
		if x.debug > 1 {
			x.Printf("...storeArg %s, %v, %d\n", a.LongString(), aType, aOffset)
		}

		rc.init(aRegs, aux.abiInfo, result, sp, aOffset)
		mem = x.decomposeAsNecessary(v.Pos, v.Block, a, mem, rc)
	}
	var preArgStore [2]*Value
	preArgs := append(preArgStore[:0], v.Args[0:firstArg]...)
	v.resetArgs()
	v.AddArgs(preArgs...)
	v.AddArgs(allResults...)
	v.AddArg(mem)
	for _, a := range oldArgs {
		if a.Uses == 0 {
			x.invalidateRecursively(a)
		}
	}

	return
}

func (x *expandState) decomposePair(pos src.XPos, b *Block, a, mem *Value, t0, t1 *types.Type, o0, o1 Op, rc *registerCursor) *Value {
	e := b.NewValue1(pos, o0, t0, a)
	pos = pos.WithNotStmt()
	mem = x.decomposeAsNecessary(pos, b, e, mem, rc.next(t0))
	e = b.NewValue1(pos, o1, t1, a)
	mem = x.decomposeAsNecessary(pos, b, e, mem, rc.next(t1))
	return mem
}

func (x *expandState) decomposeOne(pos src.XPos, b *Block, a, mem *Value, t0 *types.Type, o0 Op, rc *registerCursor) *Value {
	e := b.NewValue1(pos, o0, t0, a)
	pos = pos.WithNotStmt()
	mem = x.decomposeAsNecessary(pos, b, e, mem, rc.next(t0))
	return mem
}

// decomposeAsNecessary converts a value (perhaps an aggregate) passed to a call or returned by a function,
// into the appropriate sequence of stores and register assignments to transmit that value in a given ABI, and
// returns the current memory after this convert/rewrite (it may be the input memory, perhaps stores were needed.)
// 'pos' is the source position all this is tied to
// 'b' is the enclosing block
// 'a' is the value to decompose
// 'm0' is the input memory arg used for the first store (or returned if there are no stores)
// 'rc' is a registerCursor which identifies the register/memory destination for the value
func (x *expandState) decomposeAsNecessary(pos src.XPos, b *Block, a, m0 *Value, rc registerCursor) *Value {
	if x.debug > 1 {
		x.indent(3)
		defer x.indent(-3)
	}
	at := a.Type
	if at.Size() == 0 {
		return m0
	}
	if a.Op == OpDereference {
		a.Op = OpLoad // For purposes of parameter passing expansion, a Dereference is a Load.
	}

	if !rc.hasRegs() && !CanSSA(at) {
		dst := x.offsetFrom(b, rc.storeDest, rc.storeOffset, types.NewPtr(at))
		if x.debug > 1 {
			x.Printf("...recur store %s at %s\n", a.LongString(), dst.LongString())
		}
		if a.Op == OpLoad {
			m0 = b.NewValue3A(pos, OpMove, types.TypeMem, at, dst, a.Args[0], m0)
			m0.AuxInt = at.Size()
			return m0
		} else {
			panic(fmt.Errorf("Store of not a load"))
		}
	}

	mem := m0
	switch at.Kind() {
	case types.TARRAY:
		et := at.Elem()
		for i := int64(0); i < at.NumElem(); i++ {
			e := b.NewValue1I(pos, OpArraySelect, et, i, a)
			pos = pos.WithNotStmt()
			mem = x.decomposeAsNecessary(pos, b, e, mem, rc.next(et))
		}
		return mem

	case types.TSTRUCT:
		if at.IsSIMD() {
			break // XXX
		}
		for i := 0; i < at.NumFields(); i++ {
			et := at.Field(i).Type // might need to read offsets from the fields
			e := b.NewValue1I(pos, OpStructSelect, et, int64(i), a)
			pos = pos.WithNotStmt()
			if x.debug > 1 {
				x.Printf("...recur decompose %s, %v\n", e.LongString(), et)
			}
			mem = x.decomposeAsNecessary(pos, b, e, mem, rc.next(et))
		}
		return mem

	case types.TSLICE:
		mem = x.decomposeOne(pos, b, a, mem, at.Elem().PtrTo(), OpSlicePtr, &rc)
		pos = pos.WithNotStmt()
		mem = x.decomposeOne(pos, b, a, mem, x.typs.Int, OpSliceLen, &rc)
		return x.decomposeOne(pos, b, a, mem, x.typs.Int, OpSliceCap, &rc)

	case types.TSTRING:
		return x.decomposePair(pos, b, a, mem, x.typs.BytePtr, x.typs.Int, OpStringPtr, OpStringLen, &rc)

	case types.TINTER:
		mem = x.decomposeOne(pos, b, a, mem, x.typs.Uintptr, OpITab, &rc)
		pos = pos.WithNotStmt()
		// Immediate interfaces cause so many headaches.
		if a.Op == OpIMake {
			data := a.Args[1]
			for data.Op == OpStructMake || data.Op == OpArrayMake1 {
				data = data.Args[0]
			}
			return x.decomposeAsNecessary(pos, b, data, mem, rc.next(data.Type))
		}
		return x.decomposeOne(pos, b, a, mem, x.typs.BytePtr, OpIData, &rc)

	case types.TCOMPLEX64:
		return x.decomposePair(pos, b, a, mem, x.typs.Float32, x.typs.Float32, OpComplexReal, OpComplexImag, &rc)

	case types.TCOMPLEX128:
		return x.decomposePair(pos, b, a, mem, x.typs.Float64, x.typs.Float64, OpComplexReal, OpComplexImag, &rc)

	case types.TINT64:
		if at.Size() > x.regSize {
			return x.decomposePair(pos, b, a, mem, x.firstType, x.secondType, x.firstOp, x.secondOp, &rc)
		}
	case types.TUINT64:
		if at.Size() > x.regSize {
			return x.decomposePair(pos, b, a, mem, x.typs.UInt32, x.typs.UInt32, x.firstOp, x.secondOp, &rc)
		}
	}

	// An atomic type, either record the register or store it and update the memory.

	if rc.hasRegs() {
		if x.debug > 1 {
			x.Printf("...recur addArg %s\n", a.LongString())
		}
		rc.addArg(a)
	} else {
		dst := x.offsetFrom(b, rc.storeDest, rc.storeOffset, types.NewPtr(at))
		if x.debug > 1 {
			x.Printf("...recur store %s at %s\n", a.LongString(), dst.LongString())
		}
		mem = b.NewValue3A(pos, OpStore, types.TypeMem, at, dst, a, mem)
	}

	return mem
}

// Convert scalar OpArg into the proper OpWhateverArg instruction
// Convert scalar OpSelectN into perhaps-differently-indexed OpSelectN
// Convert aggregate OpArg into Make of its parts (which are eventually scalars)
// Convert aggregate OpSelectN into Make of its parts (which are eventually scalars)
// Returns the converted value.
//
//   - "pos" the position for any generated instructions
//   - "b" the block for any generated instructions
//   - "container" the outermost OpArg/OpSelectN
//   - "a" the instruction to overwrite, if any (only the outermost caller)
//   - "m0" the memory arg for any loads that are necessary
//   - "at" the type of the Arg/part
//   - "rc" the register/memory cursor locating the various parts of the Arg.
func (x *expandState) rewriteSelectOrArg(pos src.XPos, b *Block, container, a, m0 *Value, at *types.Type, rc registerCursor) *Value {

	if at == types.TypeMem {
		a.copyOf(m0)
		return a
	}

	makeOf := func(a *Value, op Op, args []*Value) *Value {
		if a == nil {
			a = b.NewValue0(pos, op, at)
			a.AddArgs(args...)
		} else {
			a.resetArgs()
			a.Aux, a.AuxInt = nil, 0
			a.Pos, a.Op, a.Type = pos, op, at
			a.AddArgs(args...)
		}
		return a
	}

	if at.Size() == 0 {
		// For consistency, create these values even though they'll ultimately be unused
		if at.IsArray() {
			return makeOf(a, OpArrayMake0, nil)
		}
		if at.IsStruct() {
			return makeOf(a, OpStructMake, nil)
		}
		return a
	}

	sk := selKey{from: container, size: 0, offsetOrIndex: rc.storeOffset, typ: at}
	dupe := x.commonSelectors[sk]
	if dupe != nil {
		if a == nil {
			return dupe
		}
		a.copyOf(dupe)
		return a
	}

	var argStore [10]*Value
	args := argStore[:0]

	addArg := func(a0 *Value) {
		if a0 == nil {
			as := "<nil>"
			if a != nil {
				as = a.LongString()
			}
			panic(fmt.Errorf("a0 should not be nil, a=%v, container=%v, at=%v", as, container.LongString(), at))
		}
		args = append(args, a0)
	}

	switch at.Kind() {
	case types.TARRAY:
		et := at.Elem()
		for i := int64(0); i < at.NumElem(); i++ {
			e := x.rewriteSelectOrArg(pos, b, container, nil, m0, et, rc.next(et))
			addArg(e)
		}
		a = makeOf(a, OpArrayMake1, args)
		x.commonSelectors[sk] = a
		return a

	case types.TSTRUCT:
		// Assume ssagen/ssa.go (in buildssa) spills large aggregates so they won't appear here.
		if at.IsSIMD() {
			break // XXX
		}
		for i := 0; i < at.NumFields(); i++ {
			et := at.Field(i).Type
			e := x.rewriteSelectOrArg(pos, b, container, nil, m0, et, rc.next(et))
			if e == nil {
				panic(fmt.Errorf("nil e, et=%v, et.Size()=%d, i=%d", et, et.Size(), i))
			}
			addArg(e)
			pos = pos.WithNotStmt()
		}
		if at.NumFields() > 4 {
			panic(fmt.Errorf("Too many fields (%d, %d bytes), container=%s", at.NumFields(), at.Size(), container.LongString()))
		}
		a = makeOf(a, OpStructMake, args)
		x.commonSelectors[sk] = a
		return a

	case types.TSLICE:
		addArg(x.rewriteSelectOrArg(pos, b, container, nil, m0, at.Elem().PtrTo(), rc.next(x.typs.BytePtr)))
		pos = pos.WithNotStmt()
		addArg(x.rewriteSelectOrArg(pos, b, container, nil, m0, x.typs.Int, rc.next(x.typs.Int)))
		addArg(x.rewriteSelectOrArg(pos, b, container, nil, m0, x.typs.Int, rc.next(x.typs.Int)))
		a = makeOf(a, OpSliceMake, args)
		x.commonSelectors[sk] = a
		return a

	case types.TSTRING:
		addArg(x.rewriteSelectOrArg(pos, b, container, nil, m0, x.typs.BytePtr, rc.next(x.typs.BytePtr)))
		pos = pos.WithNotStmt()
		addArg(x.rewriteSelectOrArg(pos, b, container, nil, m0, x.typs.Int, rc.next(x.typs.Int)))
		a = makeOf(a, OpStringMake, args)
		x.commonSelectors[sk] = a
		return a

	case types.TINTER:
		addArg(x.rewriteSelectOrArg(pos, b, container, nil, m0, x.typs.Uintptr, rc.next(x.typs.Uintptr)))
		pos = pos.WithNotStmt()
		addArg(x.rewriteSelectOrArg(pos, b, container, nil, m0, x.typs.BytePtr, rc.next(x.typs.BytePtr)))
		a = makeOf(a, OpIMake, args)
		x.commonSelectors[sk] = a
		return a

	case types.TCOMPLEX64:
		addArg(x.rewriteSelectOrArg(pos, b, container, nil, m0, x.typs.Float32, rc.next(x.typs.Float32)))
		pos = pos.WithNotStmt()
		addArg(x.rewriteSelectOrArg(pos, b, container, nil, m0, x.typs.Float32, rc.next(x.typs.Float32)))
		a = makeOf(a, OpComplexMake, args)
		x.commonSelectors[sk] = a
		return a

	case types.TCOMPLEX128:
		addArg(x.rewriteSelectOrArg(pos, b, container, nil, m0, x.typs.Float64, rc.next(x.typs.Float64)))
		pos = pos.WithNotStmt()
		addArg(x.rewriteSelectOrArg(pos, b, container, nil, m0, x.typs.Float64, rc.next(x.typs.Float64)))
		a = makeOf(a, OpComplexMake, args)
		x.commonSelectors[sk] = a
		return a

	case types.TINT64:
		if at.Size() > x.regSize {
			addArg(x.rewriteSelectOrArg(pos, b, container, nil, m0, x.firstType, rc.next(x.firstType)))
			pos = pos.WithNotStmt()
			addArg(x.rewriteSelectOrArg(pos, b, container, nil, m0, x.secondType, rc.next(x.secondType)))
			if !x.f.Config.BigEndian {
				// Int64Make args are big, little
				args[0], args[1] = args[1], args[0]
			}
			a = makeOf(a, OpInt64Make, args)
			x.commonSelectors[sk] = a
			return a
		}
	case types.TUINT64:
		if at.Size() > x.regSize {
			addArg(x.rewriteSelectOrArg(pos, b, container, nil, m0, x.typs.UInt32, rc.next(x.typs.UInt32)))
			pos = pos.WithNotStmt()
			addArg(x.rewriteSelectOrArg(pos, b, container, nil, m0, x.typs.UInt32, rc.next(x.typs.UInt32)))
			if !x.f.Config.BigEndian {
				// Int64Make args are big, little
				args[0], args[1] = args[1], args[0]
			}
			a = makeOf(a, OpInt64Make, args)
			x.commonSelectors[sk] = a
			return a
		}
	}

	// An atomic type, either record the register or store it and update the memory.

	// Depending on the container Op, the leaves are either OpSelectN or OpArg{Int,Float}Reg

	if container.Op == OpArg {
		if rc.hasRegs() {
			op, i := rc.ArgOpAndRegisterFor()
			name := container.Aux.(*ir.Name)
			a = makeOf(a, op, nil)
			a.AuxInt = i
			a.Aux = &AuxNameOffset{name, rc.storeOffset}
		} else {
			key := selKey{container, rc.storeOffset, at.Size(), at}
			w := x.commonArgs[key]
			if w != nil && w.Uses != 0 {
				if a == nil {
					a = w
				} else {
					a.copyOf(w)
				}
			} else {
				if a == nil {
					aux := container.Aux
					auxInt := container.AuxInt + rc.storeOffset
					a = container.Block.NewValue0IA(container.Pos, OpArg, at, auxInt, aux)
				} else {
					// do nothing, the original should be okay.
				}
				x.commonArgs[key] = a
			}
		}
	} else if container.Op == OpSelectN {
		call := container.Args[0]
		aux := call.Aux.(*AuxCall)
		which := container.AuxInt

		if at == types.TypeMem {
			if a != m0 || a != x.memForCall[call.ID] {
				panic(fmt.Errorf("Memories %s, %s, and %s should all be equal after %s", a.LongString(), m0.LongString(), x.memForCall[call.ID], call.LongString()))
			}
		} else if rc.hasRegs() {
			firstReg := uint32(0)
			for i := 0; i < int(which); i++ {
				firstReg += uint32(len(aux.abiInfo.OutParam(i).Registers))
			}
			reg := int64(rc.nextSlice + Abi1RO(firstReg))
			a = makeOf(a, OpSelectN, []*Value{call})
			a.AuxInt = reg
		} else {
			off := x.offsetFrom(x.f.Entry, x.sp, rc.storeOffset+aux.OffsetOfResult(which), types.NewPtr(at))
			a = makeOf(a, OpLoad, []*Value{off, m0})
		}

	} else {
		panic(fmt.Errorf("Expected container OpArg or OpSelectN, saw %v instead", container.LongString()))
	}

	x.commonSelectors[sk] = a
	return a
}

// rewriteWideSelectToStores handles the case of a SelectN'd result from a function call that is too large for SSA,
// but is transferred in registers.  In this case the register cursor tracks both operands; the register sources and
// the memory destinations.
// This returns the memory flowing out of the last store
func (x *expandState) rewriteWideSelectToStores(pos src.XPos, b *Block, container, m0 *Value, at *types.Type, rc registerCursor) *Value {

	if at.Size() == 0 {
		return m0
	}

	switch at.Kind() {
	case types.TARRAY:
		et := at.Elem()
		for i := int64(0); i < at.NumElem(); i++ {
			m0 = x.rewriteWideSelectToStores(pos, b, container, m0, et, rc.next(et))
		}
		return m0

	case types.TSTRUCT:
		// Assume ssagen/ssa.go (in buildssa) spills large aggregates so they won't appear here.
		if at.IsSIMD() {
			break // XXX
		}
		for i := 0; i < at.NumFields(); i++ {
			et := at.Field(i).Type
			m0 = x.rewriteWideSelectToStores(pos, b, container, m0, et, rc.next(et))
			pos = pos.WithNotStmt()
		}
		return m0

	case types.TSLICE:
		m0 = x.rewriteWideSelectToStores(pos, b, container, m0, at.Elem().PtrTo(), rc.next(x.typs.BytePtr))
		pos = pos.WithNotStmt()
		m0 = x.rewriteWideSelectToStores(pos, b, container, m0, x.typs.Int, rc.next(x.typs.Int))
		m0 = x.rewriteWideSelectToStores(pos, b, container, m0, x.typs.Int, rc.next(x.typs.Int))
		return m0

	case types.TSTRING:
		m0 = x.rewriteWideSelectToStores(pos, b, container, m0, x.typs.BytePtr, rc.next(x.typs.BytePtr))
		pos = pos.WithNotStmt()
		m0 = x.rewriteWideSelectToStores(pos, b, container, m0, x.typs.Int, rc.next(x.typs.Int))
		return m0

	case types.TINTER:
		m0 = x.rewriteWideSelectToStores(pos, b, container, m0, x.typs.Uintptr, rc.next(x.typs.Uintptr))
		pos = pos.WithNotStmt()
		m0 = x.rewriteWideSelectToStores(pos, b, container, m0, x.typs.BytePtr, rc.next(x.typs.BytePtr))
		return m0

	case types.TCOMPLEX64:
		m0 = x.rewriteWideSelectToStores(pos, b, container, m0, x.typs.Float32, rc.next(x.typs.Float32))
		pos = pos.WithNotStmt()
		m0 = x.rewriteWideSelectToStores(pos, b, container, m0, x.typs.Float32, rc.next(x.typs.Float32))
		return m0

	case types.TCOMPLEX128:
		m0 = x.rewriteWideSelectToStores(pos, b, container, m0, x.typs.Float64, rc.next(x.typs.Float64))
		pos = pos.WithNotStmt()
		m0 = x.rewriteWideSelectToStores(pos, b, container, m0, x.typs.Float64, rc.next(x.typs.Float64))
		return m0

	case types.TINT64:
		if at.Size() > x.regSize {
			m0 = x.rewriteWideSelectToStores(pos, b, container, m0, x.firstType, rc.next(x.firstType))
			pos = pos.WithNotStmt()
			m0 = x.rewriteWideSelectToStores(pos, b, container, m0, x.secondType, rc.next(x.secondType))
			return m0
		}
	case types.TUINT64:
		if at.Size() > x.regSize {
			m0 = x.rewriteWideSelectToStores(pos, b, container, m0, x.typs.UInt32, rc.next(x.typs.UInt32))
			pos = pos.WithNotStmt()
			m0 = x.rewriteWideSelectToStores(pos, b, container, m0, x.typs.UInt32, rc.next(x.typs.UInt32))
			return m0
		}
	}

	// TODO could change treatment of too-large OpArg, would deal with it here.
	if container.Op == OpSelectN {
		call := container.Args[0]
		aux := call.Aux.(*AuxCall)
		which := container.AuxInt

		if rc.hasRegs() {
			firstReg := uint32(0)
			for i := 0; i < int(which); i++ {
				firstReg += uint32(len(aux.abiInfo.OutParam(i).Registers))
			}
			reg := int64(rc.nextSlice + Abi1RO(firstReg))
			a := b.NewValue1I(pos, OpSelectN, at, reg, call)
			dst := x.offsetFrom(b, rc.storeDest, rc.storeOffset, types.NewPtr(at))
			m0 = b.NewValue3A(pos, OpStore, types.TypeMem, at, dst, a, m0)
		} else {
			panic(fmt.Errorf("Expected rc to have registers"))
		}
	} else {
		panic(fmt.Errorf("Expected container OpSelectN, saw %v instead", container.LongString()))
	}
	return m0
}

func isBlockMultiValueExit(b *Block) bool {
	return (b.Kind == BlockRet || b.Kind == BlockRetJmp) && b.Controls[0] != nil && b.Controls[0].Op == OpMakeResult
}

type Abi1RO uint8 // An offset within a parameter's slice of register indices, for abi1.

// A registerCursor tracks which register is used for an Arg or regValues, or a piece of such.
type registerCursor struct {
	storeDest   *Value // if there are no register targets, then this is the base of the store.
	storeOffset int64
	regs        []abi.RegIndex // the registers available for this Arg/result (which is all in registers or not at all)
	nextSlice   Abi1RO         // the next register/register-slice offset
	config      *abi.ABIConfig
	regValues   *[]*Value // values assigned to registers accumulate here
}

func (c *registerCursor) String() string {
	dest := "<none>"
	if c.storeDest != nil {
		dest = fmt.Sprintf("%s+%d", c.storeDest.String(), c.storeOffset)
	}
	regs := "<none>"
	if c.regValues != nil {
		regs = ""
		for i, x := range *c.regValues {
			if i > 0 {
				regs = regs + "; "
			}
			regs = regs + x.LongString()
		}
	}

	// not printing the config because that has not been useful
	return fmt.Sprintf("RCSR{storeDest=%v, regsLen=%d, nextSlice=%d, regValues=[%s]}", dest, len(c.regs), c.nextSlice, regs)
}

// next effectively post-increments the register cursor; the receiver is advanced,
// the (aligned) old value is returned.
func (c *registerCursor) next(t *types.Type) registerCursor {
	c.storeOffset = types.RoundUp(c.storeOffset, t.Alignment())
	rc := *c
	c.storeOffset = types.RoundUp(c.storeOffset+t.Size(), t.Alignment())
	if int(c.nextSlice) < len(c.regs) {
		w := c.config.NumParamRegs(t)
		c.nextSlice += Abi1RO(w)
	}
	return rc
}

// plus returns a register cursor offset from the original, without modifying the original.
func (c *registerCursor) plus(regWidth Abi1RO) registerCursor {
	rc := *c
	rc.nextSlice += regWidth
	return rc
}

<<<<<<< HEAD
// at returns the register cursor for component i of t, where the first
// component is numbered 0.
func (c *registerCursor) at(t *types.Type, i int) registerCursor {
	rc := *c
	if i == 0 || len(c.regs) == 0 {
		return rc
	}
	if t.IsArray() {
		w := c.config.NumParamRegs(t.Elem())
		rc.nextSlice += Abi1RO(i * w)
		return rc
	}
	if isStructNotSIMD(t) {
		for j := 0; j < i; j++ {
			rc.next(t.FieldType(j))
		}
		return rc
	}
	panic("Haven't implemented this case yet, do I need to?")
}

=======
>>>>>>> 924fe989
func (c *registerCursor) init(regs []abi.RegIndex, info *abi.ABIParamResultInfo, result *[]*Value, storeDest *Value, storeOffset int64) {
	c.regs = regs
	c.nextSlice = 0
	c.storeOffset = storeOffset
	c.storeDest = storeDest
	c.config = info.Config()
	c.regValues = result
}

func (c *registerCursor) addArg(v *Value) {
	*c.regValues = append(*c.regValues, v)
}

func (c *registerCursor) hasRegs() bool {
	return len(c.regs) > 0
}

func (c *registerCursor) ArgOpAndRegisterFor() (Op, int64) {
	r := c.regs[c.nextSlice]
	return ArgOpAndRegisterFor(r, c.config)
}

// ArgOpAndRegisterFor converts an abi register index into an ssa Op and corresponding
// arg register index.
func ArgOpAndRegisterFor(r abi.RegIndex, abiConfig *abi.ABIConfig) (Op, int64) {
	i := abiConfig.FloatIndexFor(r)
	if i >= 0 { // float PR
		return OpArgFloatReg, i
	}
	return OpArgIntReg, int64(r)
}

type selKey struct {
	from          *Value // what is selected from
	offsetOrIndex int64  // whatever is appropriate for the selector
	size          int64
	typ           *types.Type
}

type expandState struct {
	f       *Func
	debug   int // odd values log lost statement markers, so likely settings are 1 (stmts), 2 (expansion), and 3 (both)
	regSize int64
	sp      *Value
	typs    *Types

	firstOp    Op          // for 64-bit integers on 32-bit machines, first word in memory
	secondOp   Op          // for 64-bit integers on 32-bit machines, second word in memory
	firstType  *types.Type // first half type, for Int64
	secondType *types.Type // second half type, for Int64

	wideSelects     map[*Value]*Value // Selects that are not SSA-able, mapped to consuming stores.
	commonSelectors map[selKey]*Value // used to de-dupe selectors
	commonArgs      map[selKey]*Value // used to de-dupe OpArg/OpArgIntReg/OpArgFloatReg
	memForCall      map[ID]*Value     // For a call, need to know the unique selector that gets the mem.
	indentLevel     int               // Indentation for debugging recursion
}

// offsetFrom creates an offset from a pointer, simplifying chained offsets and offsets from SP
func (x *expandState) offsetFrom(b *Block, from *Value, offset int64, pt *types.Type) *Value {
	ft := from.Type
	if offset == 0 {
		if ft == pt {
			return from
		}
		// This captures common, (apparently) safe cases.  The unsafe cases involve ft == uintptr
		if (ft.IsPtr() || ft.IsUnsafePtr()) && pt.IsPtr() {
			return from
		}
	}
	// Simplify, canonicalize
	for from.Op == OpOffPtr {
		offset += from.AuxInt
		from = from.Args[0]
	}
	if from == x.sp {
		return x.f.ConstOffPtrSP(pt, offset, x.sp)
	}
	return b.NewValue1I(from.Pos.WithNotStmt(), OpOffPtr, pt, offset, from)
}

<<<<<<< HEAD
func (x *expandState) regWidth(t *types.Type) Abi1RO {
	return Abi1RO(x.f.ABI1.NumParamRegs(t))
}

// regOffset returns the register offset of the i'th element of type t
func (x *expandState) regOffset(t *types.Type, i int) Abi1RO {
	// TODO maybe cache this in a map if profiling recommends.
	if i == 0 {
		return 0
	}
	if t.IsArray() {
		return Abi1RO(i) * x.regWidth(t.Elem())
	}
	if isStructNotSIMD(t) {
		k := Abi1RO(0)
		for j := 0; j < i; j++ {
			k += x.regWidth(t.FieldType(j))
		}
		return k
	}
	panic("Haven't implemented this case yet, do I need to?")
}

=======
>>>>>>> 924fe989
// prAssignForArg returns the ABIParamAssignment for v, assumed to be an OpArg.
func (x *expandState) prAssignForArg(v *Value) *abi.ABIParamAssignment {
	if v.Op != OpArg {
		panic(fmt.Errorf("Wanted OpArg, instead saw %s", v.LongString()))
	}
	return ParamAssignmentForArgName(x.f, v.Aux.(*ir.Name))
}

// ParamAssignmentForArgName returns the ABIParamAssignment for f's arg with matching name.
func ParamAssignmentForArgName(f *Func, name *ir.Name) *abi.ABIParamAssignment {
	abiInfo := f.OwnAux.abiInfo
	ip := abiInfo.InParams()
	for i, a := range ip {
		if a.Name == name {
			return &ip[i]
		}
	}
	panic(fmt.Errorf("Did not match param %v in prInfo %+v", name, abiInfo.InParams()))
}

// indent increments (or decrements) the indentation.
func (x *expandState) indent(n int) {
	x.indentLevel += n
}

// Printf does an indented fmt.Printf on the format and args.
func (x *expandState) Printf(format string, a ...interface{}) (n int, err error) {
	if x.indentLevel > 0 {
		fmt.Printf("%[1]*s", x.indentLevel, "")
	}
	return fmt.Printf(format, a...)
}

func (x *expandState) invalidateRecursively(a *Value) {
	var s string
	if x.debug > 0 {
		plus := " "
		if a.Pos.IsStmt() == src.PosIsStmt {
			plus = " +"
		}
		s = a.String() + plus + a.Pos.LineNumber() + " " + a.LongString()
		if x.debug > 1 {
			x.Printf("...marking %v unused\n", s)
		}
	}
	lost := a.invalidateRecursively()
	if x.debug&1 != 0 && lost { // For odd values of x.debug, do this.
		x.Printf("Lost statement marker in %s on former %s\n", base.Ctxt.Pkgpath+"."+x.f.Name, s)
	}
}<|MERGE_RESOLUTION|>--- conflicted
+++ resolved
@@ -853,30 +853,6 @@
 	return rc
 }
 
-<<<<<<< HEAD
-// at returns the register cursor for component i of t, where the first
-// component is numbered 0.
-func (c *registerCursor) at(t *types.Type, i int) registerCursor {
-	rc := *c
-	if i == 0 || len(c.regs) == 0 {
-		return rc
-	}
-	if t.IsArray() {
-		w := c.config.NumParamRegs(t.Elem())
-		rc.nextSlice += Abi1RO(i * w)
-		return rc
-	}
-	if isStructNotSIMD(t) {
-		for j := 0; j < i; j++ {
-			rc.next(t.FieldType(j))
-		}
-		return rc
-	}
-	panic("Haven't implemented this case yet, do I need to?")
-}
-
-=======
->>>>>>> 924fe989
 func (c *registerCursor) init(regs []abi.RegIndex, info *abi.ABIParamResultInfo, result *[]*Value, storeDest *Value, storeOffset int64) {
 	c.regs = regs
 	c.nextSlice = 0
@@ -958,32 +934,6 @@
 	return b.NewValue1I(from.Pos.WithNotStmt(), OpOffPtr, pt, offset, from)
 }
 
-<<<<<<< HEAD
-func (x *expandState) regWidth(t *types.Type) Abi1RO {
-	return Abi1RO(x.f.ABI1.NumParamRegs(t))
-}
-
-// regOffset returns the register offset of the i'th element of type t
-func (x *expandState) regOffset(t *types.Type, i int) Abi1RO {
-	// TODO maybe cache this in a map if profiling recommends.
-	if i == 0 {
-		return 0
-	}
-	if t.IsArray() {
-		return Abi1RO(i) * x.regWidth(t.Elem())
-	}
-	if isStructNotSIMD(t) {
-		k := Abi1RO(0)
-		for j := 0; j < i; j++ {
-			k += x.regWidth(t.FieldType(j))
-		}
-		return k
-	}
-	panic("Haven't implemented this case yet, do I need to?")
-}
-
-=======
->>>>>>> 924fe989
 // prAssignForArg returns the ABIParamAssignment for v, assumed to be an OpArg.
 func (x *expandState) prAssignForArg(v *Value) *abi.ABIParamAssignment {
 	if v.Op != OpArg {
