--- conflicted
+++ resolved
@@ -13,15 +13,8 @@
 func f() {
 	var x *s
 
-<<<<<<< HEAD
-	_ = x == nil || len(x.slice) // ERROR "invalid operation: .+ \(operator \|\| not defined on int\)|cannot convert x == nil"
-	_ = len(x.slice) || x == nil // ERROR "invalid operation: .+ \(operator \|\| not defined on int\)|cannot convert x == nil"
-	_ = x == nil && len(x.slice) // ERROR "invalid operation: .+ \(operator && not defined on int\)|cannot convert x == nil"
-	_ = len(x.slice) && x == nil // ERROR "invalid operation: .+ \(operator && not defined on int\)|cannot convert x == nil"
-=======
-	_ = x == nil || len(x.slice) // ERROR "invalid operation: .+ \(operator \|\| not defined on int\)|incompatible types"
-	_ = len(x.slice) || x == nil // ERROR "invalid operation: .+ \(operator \|\| not defined on int\)|incompatible types"
-	_ = x == nil && len(x.slice) // ERROR "invalid operation: .+ \(operator && not defined on int\)|incompatible types"
-	_ = len(x.slice) && x == nil // ERROR "invalid operation: .+ \(operator && not defined on int\)|incompatible types"
->>>>>>> 4e8f681e
+	_ = x == nil || len(x.slice) // ERROR "invalid operation: .+ \(operator \|\| not defined on int\)|incompatible types|cannot convert"
+	_ = len(x.slice) || x == nil // ERROR "invalid operation: .+ \(operator \|\| not defined on int\)|incompatible types|cannot convert"
+	_ = x == nil && len(x.slice) // ERROR "invalid operation: .+ \(operator && not defined on int\)|incompatible types|cannot convert"
+	_ = len(x.slice) && x == nil // ERROR "invalid operation: .+ \(operator && not defined on int\)|incompatible types|cannot convert"
 }